//
// DBWorker.hh
//
// Copyright (c) 2017 Couchbase, Inc All rights reserved.
//
// Licensed under the Apache License, Version 2.0 (the "License");
// you may not use this file except in compliance with the License.
// You may obtain a copy of the License at
//
// http://www.apache.org/licenses/LICENSE-2.0
//
// Unless required by applicable law or agreed to in writing, software
// distributed under the License is distributed on an "AS IS" BASIS,
// WITHOUT WARRANTIES OR CONDITIONS OF ANY KIND, either express or implied.
// See the License for the specific language governing permissions and
// limitations under the License.
//

#pragma once
#include "ReplicatorTypes.hh"
#include "Worker.hh"
#include "Batcher.hh"
#include "c4BlobStore.h"
#include "FleeceCpp.hh"
#include "function_ref.hh"
#include <string>
#include <unordered_set>
#include <vector>

namespace litecore { namespace repl {
    class Pusher;
    using DocIDSet = std::shared_ptr<std::unordered_set<std::string>>;

    
    /** Actor that manages database access for the replicator. */
    class DBWorker : public Worker {
    public:
        DBWorker(blip::Connection *connection,
                Replicator*,
                C4Database *db,
                const fleece::alloc_slice &remoteURL,
                Options options);

        /** The blob store is thread-safe so it can be accessed directly. */
        C4BlobStore* blobStore() const                  {return _blobStore;}

        using CheckpointCallback = std::function<void(alloc_slice checkpointID,
                                                      alloc_slice data,
                                                      bool dbIsEmpty,
                                                      C4Error err)>;

        void getCheckpoint(CheckpointCallback cb) {
            enqueue(&DBWorker::_getCheckpoint, cb);
        }

        void setCheckpoint(const alloc_slice &data, std::function<void()> onComplete) {
            enqueue(&DBWorker::_setCheckpoint, data, onComplete);
        }

        void checkpointIsInvalid() {
            enqueue(&DBWorker::_checkpointIsInvalid);
        }

        struct GetChangesParams {
            C4SequenceNumber since;
            DocIDSet docIDs;
            unsigned limit;
            bool continuous, getForeignAncestors;
            bool skipDeleted, skipForeign;
        };

        void getChanges(const GetChangesParams&, Pusher*);

        void findOrRequestRevs(Retained<blip::MessageIn> req,
                               std::function<void(std::vector<bool>)> callback) {
            enqueue(&DBWorker::_findOrRequestRevs, req, callback);
        }

        void sendRevision(RevToSend *request,
                          blip::MessageProgressCallback onProgress) {
            enqueue(&DBWorker::_sendRevision, retained(request), onProgress);
        }

        void insertRevision(RevToInsert *rev);

        void markRevSynced(Rev *rev);

        void setCookie(slice setCookieHeader) {
            enqueue(&DBWorker::_setCookie, alloc_slice(setCookieHeader));
        }

        using FindBlobCallback = function_ref<void(FLDeepIterator,
                                                   fleeceapi::Dict blob,
                                                   const C4BlobKey &key)>;

        /** Finds blob/attachment references anywhere in a document. */
        void findBlobReferences(fleeceapi::Dict root,
                                FLSharedKeys sk,
                                const FindBlobCallback&);

        bool disableBlobSupport() const     {return _disableBlobSupport;}

    protected:
        virtual std::string loggingClassName() const override {return "DBWorker";}

    private:
        std::string remoteDBIDString() const;
        void handleGetCheckpoint(Retained<blip::MessageIn>);
        void handleSetCheckpoint(Retained<blip::MessageIn>);
        void _checkpointIsInvalid();
        bool getPeerCheckpointDoc(blip::MessageIn* request, bool getting,
                                  fleece::slice &checkpointID, c4::ref<C4RawDocument> &doc);

        slice effectiveRemoteCheckpointDocID(C4Error*);
        void _getCheckpoint(CheckpointCallback);
        void _setCheckpoint(alloc_slice data, std::function<void()> onComplete);
        void _getChanges(GetChangesParams, Retained<Pusher> pusher);
        bool addChangeToList(const C4DocumentInfo &info, C4Document *doc,
                             std::shared_ptr<RevToSendList> &changes);
        void _findOrRequestRevs(Retained<blip::MessageIn> req,
                                std::function<void(std::vector<bool>)> callback);
        void _sendRevision(Retained<RevToSend> request,
                           blip::MessageProgressCallback onProgress);
        void _insertRevision(RevToInsert *rev);
        void _setCookie(alloc_slice setCookieHeader);

        void _markRevsSyncedNow();
        void _insertRevisionsNow();
        void _connectionClosed() override;

        void dbChanged();
        void _markRevSynced(Rev);

        fleeceapi::Dict getRevToSend(C4Document*, const RevToSend&, C4Error *outError);
        static std::string revHistoryString(C4Document*, const RevToSend&);
        void writeRevWithLegacyAttachments(fleeceapi::Encoder&,
                                           fleeceapi::Dict rev,
                                           FLSharedKeys sk,
                                           unsigned revpos);
        bool findAncestors(slice docID, slice revID,
                           std::vector<alloc_slice> &ancestors);
        int findProposedChange(slice docID, slice revID, slice parentRevID,
                               alloc_slice &outCurrentRevID);
        void updateRemoteRev(C4Document* NONNULL);
        ActivityLevel computeActivityLevel() const override;

        static const size_t kMaxPossibleAncestors = 10;

        c4::ref<C4Database> _db;
        C4BlobStore* _blobStore;
        const websocket::URL _remoteURL;
        std::string _remoteCheckpointDocID;                 // docID of checkpoint
        C4RemoteID _remoteDBID {0};                         // ID # of remote DB in revision store
        bool _checkpointValid {true};
        c4::ref<C4DatabaseObserver> _changeObserver;        // Used in continuous push mode
        Retained<Pusher> _pusher;                           // Pusher to send db changes to
        DocIDSet _pushDocIDs;                               // Optional set of doc IDs to push
        C4SequenceNumber _maxPushedSequence {0};            // Latest seq that's been pushed
        bool _getForeignAncestors {false};
        bool _skipForeignChanges {false};
        
<<<<<<< HEAD
        Queue<RevToInsert> _revsToInsert; // Pending revs to be added to db
        Queue<Rev> _revsToMarkSynced; // Pending revs to be marked as synced
        bool _insertionScheduled {false};                   // True if call to insert/sync pending
        std::mutex _insertionQueueMutex;                    // For safe access to the above
        bool _disableBlobSupport {false};                   // for testing only
=======
        actor::Batcher<DBWorker,RevToInsert> _revsToInsert; // Pending revs to be added to db
        actor::Batcher<DBWorker,Rev> _revsToMarkSynced; // Pending revs to be marked as synced
>>>>>>> b31278e1
    };

} }<|MERGE_RESOLUTION|>--- conflicted
+++ resolved
@@ -159,16 +159,11 @@
         bool _getForeignAncestors {false};
         bool _skipForeignChanges {false};
         
-<<<<<<< HEAD
-        Queue<RevToInsert> _revsToInsert; // Pending revs to be added to db
-        Queue<Rev> _revsToMarkSynced; // Pending revs to be marked as synced
+        actor::Batcher<DBWorker,RevToInsert> _revsToInsert; // Pending revs to be added to db
+        actor::Batcher<DBWorker,Rev> _revsToMarkSynced;     // Pending revs to be marked as synced
         bool _insertionScheduled {false};                   // True if call to insert/sync pending
         std::mutex _insertionQueueMutex;                    // For safe access to the above
         bool _disableBlobSupport {false};                   // for testing only
-=======
-        actor::Batcher<DBWorker,RevToInsert> _revsToInsert; // Pending revs to be added to db
-        actor::Batcher<DBWorker,Rev> _revsToMarkSynced; // Pending revs to be marked as synced
->>>>>>> b31278e1
     };
 
 } }